--- conflicted
+++ resolved
@@ -101,15 +101,11 @@
 	return localAddr.IP
 }
 
-<<<<<<< HEAD
 const (
 	validDNSServerIP = "8.8.8.8"
 )
 
 func initDNSTests(t *testing.T) (*bpflib.Module, *SocketFilterSnooper) {
-=======
-func testDNSOverTCPSnooping(t *testing.T, domain string, shouldSucceed bool) {
->>>>>>> 5546f52d
 	m, err := readBPFModule(false)
 	require.NoError(t, err)
 
@@ -196,11 +192,7 @@
 	queryIP, queryPort, rep := sendDNSQuery(t, "golang.org", validDNSServerIP, TCP)
 	require.NotNil(t, rep)
 
-	if shouldSucceed {
-		require.Equal(t, rep.Rcode, mdns.RcodeSuccess)
-	} else {
-		require.NotEqual(t, rep.Rcode, mdns.RcodeSuccess)
-	}
+	require.Equal(t, rep.Rcode, mdns.RcodeSuccess)
 
 	for _, r := range rep.Answer {
 		aRecord, ok := r.(*mdns.A)
@@ -210,7 +202,6 @@
 		checkSnooping(t, destIP, reverseDNS)
 	}
 
-<<<<<<< HEAD
 	key, allStats := getStats(queryIP, queryPort, validDNSServerIP, reverseDNS, TCP)
 	require.Equal(t, 1, len(allStats))
 	assert.Equal(t, uint32(1), allStats[key].successfulResponses)
@@ -254,49 +245,6 @@
 	assert.Equal(t, uint32(1), allStats[key].timeouts)
 	assert.Equal(t, uint64(0), allStats[key].successLatency)
 	assert.Equal(t, uint64(0), allStats[key].failureLatency)
-=======
-	key := dnsKey{
-		clientPort: uint16(queryPort),
-		clientIP:   util.AddressFromString(queryIP),
-		serverIP:   util.AddressFromString(serverIP),
-		protocol:   TCP,
-	}
-
-	var allStats = map[dnsKey]dnsStats{}
-
-	timeout := time.After(1 * time.Second)
-Loop:
-	// Wait until DNS stats becomes available
-	for {
-		select {
-		case <-timeout:
-			break Loop
-		default:
-			allStats = reverseDNS.GetDNSStats()
-			if len(allStats) >= 1 {
-				break Loop
-			}
-		}
-	}
-
-	require.Equal(t, 1, len(allStats))
-
-	if shouldSucceed {
-		assert.Equal(t, uint32(1), allStats[key].successfulResponses)
-		assert.Equal(t, uint32(0), allStats[key].failedResponses)
-	} else {
-		assert.Equal(t, uint32(0), allStats[key].successfulResponses)
-		assert.Equal(t, uint32(1), allStats[key].failedResponses)
-	}
-}
-
-func TestDNSOverTCPSnoopingWithSuccessfulResposne(t *testing.T) {
-	testDNSOverTCPSnooping(t, "golang.org", true)
-}
-
-func TestDNSOverTCPSnoopingWithFailedResponse(t *testing.T) {
-	testDNSOverTCPSnooping(t, "abcdefghi", false)
->>>>>>> 5546f52d
 }
 
 func TestParsingError(t *testing.T) {
